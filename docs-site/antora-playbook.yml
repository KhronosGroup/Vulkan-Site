# Copyright 2022-2023 The Khronos Group Inc.
# SPDX-License-Identifier: Apache-2.0

site:
  title: Vulkan Documentation Project Demo
  start_page: spec::index.adoc
content:
# Use worktree for guide and spec - local file URL, HEAD branch, not
# specifying .git directory
  sources:
    - url: ../Vulkan-Guide
      branches: HEAD
      start_path: antora
    - url: ../Vulkan-Docs
      branches: HEAD
      start_path: antora
    - url: ../Vulkan-Samples
      branches: HEAD
      start_path: antora
    - url: ../Vulkan-Tutorial
      branches: HEAD
      start_path: antora
<<<<<<< HEAD
    - url: ../Vulkan-Tutorial
      branches: HEAD
      start_path: antora
=======
>>>>>>> 86cf17f4
antora:
  extensions:
    - require: '@antora/lunr-extension'
      index_latest_only: true
asciidoc:
  extensions:
    # specmacros.js requires './apimap.cjs', 'xrefMap.cjs', and 'pageMap.cjs'.
    # These are generated in the Vulkan Antora spec source tree in the
    # `antora/Makefile` `install_maps` target as part of preparing spec
    # source in that repository, and must be copied to `js/` here before
    # running the playbook.
    # Hopefully we can use Antora Collector for all of this preparation
    # in the future.
    - ./js/specmacros.js
    - ./js/vuid-expander.js
    - ./js/genanchorlinks.js
    - ./js/open_listing_block.js
    # We use a slightly modified version of the @djencks/asciidoctor-mathjax
    # package, adding AMS macro support to the base MathJax configuration.
    # This has been sent back upstream in
    #   https://gitlab.com/djencks/asciidoctor-mathjax.js/-/merge_requests/10
    - ./js/asciidoctor-mathjax.js
ui:
  bundle:
    # We now build our own bundle from the KhronosGroup/antora-ui-khronos
    # project on github, which is a fork of the Antora default UI.
    url: ui-bundle.zip
  # Supplemental UI - everything under this path is overlaid on the default
  # bundle.
  # This is only for testing quickly without rebuilding the bundle.
  # supplemental_files: ./supplemental-ui<|MERGE_RESOLUTION|>--- conflicted
+++ resolved
@@ -20,12 +20,6 @@
     - url: ../Vulkan-Tutorial
       branches: HEAD
       start_path: antora
-<<<<<<< HEAD
-    - url: ../Vulkan-Tutorial
-      branches: HEAD
-      start_path: antora
-=======
->>>>>>> 86cf17f4
 antora:
   extensions:
     - require: '@antora/lunr-extension'
